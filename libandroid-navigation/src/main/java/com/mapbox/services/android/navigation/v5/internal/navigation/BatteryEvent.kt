--- conflicted
+++ resolved
@@ -8,11 +8,7 @@
     private val sessionId: String,
     private val batteryPercentage: Float,
     private val isPluggedIn: Boolean,
-<<<<<<< HEAD
-    private val metadata: NavigationPerformanceMetadata
-=======
-    override var metadata: NavigationPerformanceMetadata?
->>>>>>> df72cb68
+    override var metadata: NavigationPerformanceMetadata
 ) : NavigationPerformanceEvent(sessionId, BATTERY_EVENT_NAME, metadata), Parcelable {
 
     companion object {
